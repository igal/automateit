# == Dependencies

# Standard libraries
require 'etc'
require 'fileutils'
require 'find'
require 'logger'
require 'open3'
require 'pp'
require 'pathname'
require 'resolv'
require 'set'
require 'socket'
require 'yaml'
require 'erb'

# Load ActiveSupport pieces individually to save ~0.5s
### require 'active_support'
<<<<<<< HEAD
gem 'activesupport'
=======
>>>>>>> d4af7758
require 'active_support/core_ext/array' # [].extract_options, new in AS 1.4.4
require 'active_support/core_ext/blank' # foo.blank?
require 'active_support/core_ext/class/attribute_accessors' # cattr_accessor
require 'active_support/core_ext/class/inheritable_attributes' # inheritable_cattr_accessor
require 'active_support/core_ext/module/aliasing' # alias_method_chain
require 'active_support/core_ext/string' # "asdf".demodulize.underscore
require 'active_support/clean_logger' # cleans up Logger output
require 'active_support/core_ext/symbol' # [:foo, :bar].map(&:to_s)

# Handle ActiveSupport includes
require 'active_support/core_ext/hash/keys' # {:foo => :bar}.stringify_keys
Hash.module_eval{include ActiveSupport::CoreExtensions::Hash::Keys}

# Extensions
require 'ext/object.rb'
require 'ext/metaclass.rb'

# Helpers
require 'hashcache'
require 'queued_logger'
require 'tempster'
require 'helpful_erb'
require 'nested_error'

# Core
require 'automateit/root'
require 'automateit/constants'
require 'automateit/error'
require 'automateit/common'
require 'automateit/interpreter'
require 'automateit/plugin'
require 'automateit/cli'
require 'automateit/project'

# Plugins which must be loaded early
require 'automateit/shell_manager'
require 'automateit/platform_manager' # requires shell
require 'automateit/address_manager' # requires shell
require 'automateit/tag_manager' # requires address, platform
require 'automateit/field_manager' # requires shell
require 'automateit/service_manager' # requires shell
require 'automateit/package_manager' # requires shell
require 'automateit/template_manager'
require 'automateit/edit_manager'
require 'automateit/account_manager'
require 'automateit/download_manager'<|MERGE_RESOLUTION|>--- conflicted
+++ resolved
@@ -12,14 +12,13 @@
 require 'set'
 require 'socket'
 require 'yaml'
+
+# Gems
+require 'rubygems'
 require 'erb'
 
 # Load ActiveSupport pieces individually to save ~0.5s
 ### require 'active_support'
-<<<<<<< HEAD
-gem 'activesupport'
-=======
->>>>>>> d4af7758
 require 'active_support/core_ext/array' # [].extract_options, new in AS 1.4.4
 require 'active_support/core_ext/blank' # foo.blank?
 require 'active_support/core_ext/class/attribute_accessors' # cattr_accessor
